--- conflicted
+++ resolved
@@ -28,11 +28,7 @@
         "License :: OSI Approved :: MIT License",
         "Operating System :: OS Independent",
     ],
-<<<<<<< HEAD
-    packages=["spectraxai"],
-=======
     packages=find_packages(),
->>>>>>> bea5ffc0
     python_requires=">=3.6",
     install_requires=[
         "pandas",
