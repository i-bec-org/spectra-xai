# Always prefer setuptools over distutils
from setuptools import setup, find_packages

# To use a consistent encoding
from codecs import open
from os import path

# The directory containing this file
HERE = path.abspath(path.dirname(__file__))

# Get the long description from the README file
with open(path.join(HERE, "README.md"), encoding="utf-8") as f:
    long_description = f.read()

# This call to setup() does all the work
setup(
    name="spectra-xai",
    version="0.1.0",
    description="Library",
    long_description=long_description,
    long_description_content_type="text/markdown",
    url="https://www.i-bec.org/",
    author="",
    author_email="",
    license="",
    classifiers=[
        "Programming Language :: Python :: 3",
        "License :: OSI Approved :: MIT License",
        "Operating System :: OS Independent",
    ],
<<<<<<< HEAD
    package_dir={"": "spectraxai"},
    packages=find_packages(where="spectraxai"),
=======
    packages=["spectraxai"],
>>>>>>> 207fdef5
    python_requires=">=3.6",
    install_requires=[
        "pandas",
        "numpy",
        "scipy",
        "sklearn",
        "matplotlib"
    ],
)<|MERGE_RESOLUTION|>--- conflicted
+++ resolved
@@ -28,12 +28,7 @@
         "License :: OSI Approved :: MIT License",
         "Operating System :: OS Independent",
     ],
-<<<<<<< HEAD
-    package_dir={"": "spectraxai"},
-    packages=find_packages(where="spectraxai"),
-=======
     packages=["spectraxai"],
->>>>>>> 207fdef5
     python_requires=">=3.6",
     install_requires=[
         "pandas",
